--- conflicted
+++ resolved
@@ -32,11 +32,8 @@
 
 def main():
     cpu_count = os.cpu_count() or 8
-<<<<<<< HEAD
     version = "20220725"
-=======
-    version = "20220630"
->>>>>>> 7a59e75c
+
     packages = find_packages(include=["hummingbot", "hummingbot.*"])
     package_data = {
         "hummingbot": [
