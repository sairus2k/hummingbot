from decimal import Decimal
from functools import lru_cache
from typing import Dict, List, Optional, Set

from hummingbot.client.config.client_config_map import ClientConfigMap
from hummingbot.client.config.config_helpers import ReadOnlyClientConfigAdapter, get_connector_class
from hummingbot.client.config.security import Security
from hummingbot.client.settings import AllConnectorSettings, GatewayConnectionSetting, gateway_connector_trading_pairs
from hummingbot.core.utils.async_utils import safe_gather
from hummingbot.core.utils.gateway_config_utils import flatten
from hummingbot.core.utils.market_price import get_last_price


class UserBalances:
    __instance = None

    @staticmethod
    def connect_market(exchange, client_config_map: ClientConfigMap, **api_details):
        connector = None
        conn_setting = AllConnectorSettings.get_connector_settings()[exchange]
        if api_details or conn_setting.uses_gateway_generic_connector():
            connector_class = get_connector_class(exchange)
            init_params = conn_setting.conn_init_parameters(api_details)

            # collect trading pairs from the gateway connector settings
            trading_pairs: List[str] = gateway_connector_trading_pairs(conn_setting.name)

            # collect unique trading pairs that are for balance reporting only
            config: Optional[Dict[str, str]] = GatewayConnectionSetting.get_connector_spec_from_market_name(conn_setting.name)
            if config is not None:
                existing_pairs = set(flatten([x.split("-") for x in trading_pairs]))

                other_tokens: Set[str] = set(config.get("tokens", "").split(","))
                other_tokens.discard("")
                tokens: List[str] = [t for t in other_tokens if t not in existing_pairs]
                if tokens != [""]:
                    trading_pairs.append("-".join(tokens))

            read_only_client_config = ReadOnlyClientConfigAdapter.lock_config(client_config_map)
            init_params.update(
                trading_pairs=gateway_connector_trading_pairs(conn_setting.name),
                client_config_map=read_only_client_config,
            )
            connector = connector_class(**init_params)
        return connector

    # return error message if the _update_balances fails
    @staticmethod
    async def _update_balances(market) -> Optional[str]:
        try:
            await market._update_balances()
        except Exception as e:
            return str(e)
        return None

    @staticmethod
    def instance():
        if UserBalances.__instance is None:
            UserBalances()
        return UserBalances.__instance

    @staticmethod
    @lru_cache(maxsize=10)
    def is_gateway_market(exchange_name: str) -> bool:
<<<<<<< HEAD
        return (
            exchange_name in sorted(
                AllConnectorSettings.get_gateway_evm_amm_connector_names().union(
                    AllConnectorSettings.get_gateway_clob_connector_names()
                )
            )
        )
=======
        return exchange_name in AllConnectorSettings.get_gateway_evm_amm_connector_names().union(AllConnectorSettings.get_gateway_evm_amm_lp_connector_names())
>>>>>>> 3ea43929

    def __init__(self):
        if UserBalances.__instance is not None:
            raise Exception("This class is a singleton!")
        else:
            UserBalances.__instance = self
        self._markets = {}

    async def add_exchange(self, exchange, client_config_map: ClientConfigMap, **api_details) -> Optional[str]:
        self._markets.pop(exchange, None)
        market = UserBalances.connect_market(exchange, client_config_map, **api_details)
        if not market:
            return "API keys have not been added."
        err_msg = await UserBalances._update_balances(market)
        if err_msg is None:
            self._markets[exchange] = market
        return err_msg

    def all_balances(self, exchange) -> Dict[str, Decimal]:
        if exchange not in self._markets:
            return {}
        return self._markets[exchange].get_all_balances()

    async def update_exchange_balance(self, exchange_name: str, client_config_map: ClientConfigMap) -> Optional[str]:
        is_gateway_market = self.is_gateway_market(exchange_name)
        if is_gateway_market and exchange_name in self._markets:
            # we want to refresh gateway connectors always, since the applicable tokens change over time.
            # doing this will reinitialize and fetch balances for active trading pair
            del self._markets[exchange_name]
        if exchange_name in self._markets:
            return await self._update_balances(self._markets[exchange_name])
        else:
            await Security.wait_til_decryption_done()
            api_keys = Security.api_keys(exchange_name) if not is_gateway_market else {}
            return await self.add_exchange(exchange_name, client_config_map, **api_keys)

    # returns error message for each exchange
    async def update_exchanges(
        self,
        client_config_map: ClientConfigMap,
        reconnect: bool = False,
        exchanges: Optional[List[str]] = None
    ) -> Dict[str, Optional[str]]:
        exchanges = exchanges or []
        tasks = []
        # Update user balances
        if len(exchanges) == 0:
            exchanges = [cs.name for cs in AllConnectorSettings.get_connector_settings().values()]
        exchanges: List[str] = [
            cs.name
            for cs in AllConnectorSettings.get_connector_settings().values()
            if not cs.use_ethereum_wallet
            and cs.name in exchanges
            and not cs.name.endswith("paper_trade")
        ]

        if reconnect:
            self._markets.clear()
        for exchange in exchanges:
            tasks.append(self.update_exchange_balance(exchange, client_config_map))
        results = await safe_gather(*tasks)
        return {ex: err_msg for ex, err_msg in zip(exchanges, results)}

    async def all_balances_all_exchanges(self, client_config_map: ClientConfigMap) -> Dict[str, Dict[str, Decimal]]:
        await self.update_exchanges(client_config_map)
        return {k: v.get_all_balances() for k, v in sorted(self._markets.items(), key=lambda x: x[0])}

    def all_available_balances_all_exchanges(self) -> Dict[str, Dict[str, Decimal]]:
        return {k: v.available_balances for k, v in sorted(self._markets.items(), key=lambda x: x[0])}

    async def balances(self, exchange, client_config_map: ClientConfigMap, *symbols) -> Dict[str, Decimal]:
        if await self.update_exchange_balance(exchange, client_config_map) is None:
            results = {}
            for token, bal in self.all_balances(exchange).items():
                matches = [s for s in symbols if s.lower() == token.lower()]
                if matches:
                    results[matches[0]] = bal
            return results

    @staticmethod
    def validate_ethereum_wallet() -> Optional[str]:
        return "Connector deprecated."

    @staticmethod
    async def base_amount_ratio(exchange, trading_pair, balances) -> Optional[Decimal]:
        try:
            base, quote = trading_pair.split("-")
            base_amount = balances.get(base, 0)
            quote_amount = balances.get(quote, 0)
            price = await get_last_price(exchange, trading_pair)
            total_value = base_amount + (quote_amount / price)
            return None if total_value <= 0 else base_amount / total_value
        except Exception:
            return None<|MERGE_RESOLUTION|>--- conflicted
+++ resolved
@@ -62,17 +62,15 @@
     @staticmethod
     @lru_cache(maxsize=10)
     def is_gateway_market(exchange_name: str) -> bool:
-<<<<<<< HEAD
         return (
             exchange_name in sorted(
                 AllConnectorSettings.get_gateway_evm_amm_connector_names().union(
+                    AllConnectorSettings.get_gateway_evm_amm_lp_connector_names()
+                ).union(
                     AllConnectorSettings.get_gateway_clob_connector_names()
                 )
             )
         )
-=======
-        return exchange_name in AllConnectorSettings.get_gateway_evm_amm_connector_names().union(AllConnectorSettings.get_gateway_evm_amm_lp_connector_names())
->>>>>>> 3ea43929
 
     def __init__(self):
         if UserBalances.__instance is not None:
