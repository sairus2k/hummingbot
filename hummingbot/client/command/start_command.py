import asyncio
import platform
import threading
import time
from typing import TYPE_CHECKING, Any, Callable, Dict, List, Optional

import pandas as pd

import hummingbot.client.settings as settings
from hummingbot import init_logging
from hummingbot.client.command.gateway_api_manager import Chain, GatewayChainApiManager
from hummingbot.client.command.rate_command import RateCommand
from hummingbot.client.config.config_helpers import get_strategy_starter_file
from hummingbot.client.config.config_validators import validate_bool
from hummingbot.client.config.config_var import ConfigVar
from hummingbot.client.performance import PerformanceMetrics
from hummingbot.connector.connector_status import get_connector_status, warning_messages
from hummingbot.core.clock import Clock, ClockMode
from hummingbot.core.gateway.status_monitor import Status
from hummingbot.core.rate_oracle.rate_oracle import RateOracle
from hummingbot.core.utils.async_utils import safe_ensure_future
from hummingbot.exceptions import OracleRateUnavailable
from hummingbot.strategy.script_strategy_base import ScriptStrategyBase
from hummingbot.user.user_balances import UserBalances

if TYPE_CHECKING:
    from hummingbot.client.hummingbot_application import HummingbotApplication


class StartCommand(GatewayChainApiManager):
    _in_start_check: bool = False

    async def _run_clock(self):
        with self.clock as clock:
            await clock.run()

    async def wait_till_ready(self,  # type: HummingbotApplication
                              func: Callable, *args, **kwargs):
        while True:
            all_ready = all([market.ready for market in self.markets.values()])
            if not all_ready:
                await asyncio.sleep(0.5)
            else:
                return func(*args, **kwargs)

    def start(self,  # type: HummingbotApplication
              log_level: Optional[str] = None,
              restore: Optional[bool] = False,
              script: Optional[str] = None):
        if threading.current_thread() != threading.main_thread():
            self.ev_loop.call_soon_threadsafe(self.start, log_level, restore)
            return
        safe_ensure_future(self.start_check(log_level, restore, script), loop=self.ev_loop)

    async def start_check(self,  # type: HummingbotApplication
                          log_level: Optional[str] = None,
                          restore: Optional[bool] = False,
                          strategy_file_name: Optional[str] = None):
        if self._in_start_check or (self.strategy_task is not None and not self.strategy_task.done()):
            self.notify('The bot is already running - please run "stop" first')
            return

        self._in_start_check = True

        if settings.required_rate_oracle:
            # If the strategy to run requires using the rate oracle to find FX rates, validate there is a rate for
            # each configured token pair
            if not (await self.confirm_oracle_conversion_rate()):
                self.notify("The strategy failed to start.")
                self._in_start_check = False
                return

        if strategy_file_name:
            file_name = strategy_file_name.split(".")[0]
            self.strategy_file_name = file_name
            self.strategy_name = file_name
        elif not await self.status_check_all(notify_success=False):
            self.notify("Status checks failed. Start aborted.")
            self._in_start_check = False
            return
        if self._last_started_strategy_file != self.strategy_file_name:
            init_logging("hummingbot_logs.yml",
                         self.client_config_map,
                         override_log_level=log_level.upper() if log_level else None,
                         strategy_file_path=self.strategy_file_name)
            self._last_started_strategy_file = self.strategy_file_name

        # If macOS, disable App Nap.
        if platform.system() == "Darwin":
            import appnope
            appnope.nope()

        self._initialize_notifiers()
        try:
            self._initialize_strategy(self.strategy_name)
        except NotImplementedError:
            self._in_start_check = False
            self.strategy_name = None
            self.strategy_file_name = None
            self.notify("Invalid strategy. Start aborted.")
            raise

        if any([str(exchange).endswith("paper_trade") for exchange in settings.required_exchanges]):
            self.notify("\nPaper Trading Active: All orders are simulated and no real orders are placed.")

        for exchange in settings.required_exchanges:
            connector: str = str(exchange)
            status: str = get_connector_status(connector)
            warning_msg: Optional[str] = warning_messages.get(connector, None)

            # confirm gateway connection
            conn_setting: settings.ConnectorSetting = settings.AllConnectorSettings.get_connector_settings()[connector]
            if conn_setting.uses_gateway_generic_connector():
                connector_details: Dict[str, Any] = conn_setting.conn_init_parameters()
                if connector_details:
                    data: List[List[str]] = [
                        ["chain", connector_details['chain']],
                        ["network", connector_details['network']],
                        ["wallet_address", connector_details['wallet_address']]
                    ]
<<<<<<< HEAD
                    await UserBalances.instance().update_exchange_balance(connector, self.client_config_map)
=======

                    # check for API keys
                    chain: Chain = Chain.from_str(connector_details['chain'])
                    api_key: Optional[str] = await self._get_api_key_from_gateway_config(chain)
                    if api_key is None:
                        api_key = await self._get_api_key(chain, required=True)
                        await self._update_gateway_api_key(chain, api_key)
                        self.notify("Please wait for gateway to restart.")
                        # wait for gateway to restart, config update causes gateway to restart
                        await self._gateway_monitor.wait_for_online_status()
                        if self._gateway_monitor.current_status == Status.OFFLINE:
                            raise Exception("Lost contact with gateway after updating the config.")

                    await UserBalances.instance().update_exchange_balance(connector)
>>>>>>> 30753abb
                    balances: List[str] = [
                        f"{str(PerformanceMetrics.smart_round(v, 8))} {k}"
                        for k, v in UserBalances.instance().all_balances(connector).items()
                    ]
                    data.append(["balances", ""])
                    for bal in balances:
                        data.append(["", bal])
                    wallet_df: pd.DataFrame = pd.DataFrame(data=data, columns=["", f"{connector} configuration"])
                    self.notify(wallet_df.to_string(index=False))

                    self.app.clear_input()
                    self.placeholder_mode = True
                    use_configuration = await self.app.prompt(prompt="Do you want to continue? (Yes/No) >>> ")
                    self.placeholder_mode = False
                    self.app.change_prompt(prompt=">>> ")

                    if use_configuration in ["N", "n", "No", "no"]:
                        self._in_start_check = False
                        return

                    if use_configuration not in ["Y", "y", "Yes", "yes"]:
                        self.notify("Invalid input. Please execute the `start` command again.")
                        self._in_start_check = False
                        return

            # Display custom warning message for specific connectors
            elif warning_msg is not None:
                self.notify(f"\nConnector status: {status}\n"
                            f"{warning_msg}")

            # Display warning message if the exchange connector has outstanding issues or not working
            elif not status.endswith("GREEN"):
                self.notify(f"\nConnector status: {status}. This connector has one or more issues.\n"
                            "Refer to our Github page for more info: https://github.com/coinalpha/hummingbot")

        self.notify(f"\nStatus check complete. Starting '{self.strategy_name}' strategy...")
        await self.start_market_making(restore)

        self._in_start_check = False

        # We always start the RateOracle. It is required for PNL calculation.
        RateOracle.get_instance().start()

    def start_script_strategy(self):
        script_strategy = ScriptStrategyBase.load_script_class(self.strategy_file_name)
        markets_list = []
        for conn, pairs in script_strategy.markets.items():
            markets_list.append((conn, list(pairs)))
        self._initialize_markets(markets_list)
        self.strategy = script_strategy(self.markets)

    def is_current_strategy_script_strategy(self) -> bool:
        script_file_name = settings.SCRIPT_STRATEGIES_PATH / f"{self.strategy_file_name}.py"
        return script_file_name.exists()

    async def start_market_making(self,  # type: HummingbotApplication
                                  restore: Optional[bool] = False):
        try:
            self.start_time = time.time() * 1e3  # Time in milliseconds
            self.clock = Clock(ClockMode.REALTIME)
            for market in self.markets.values():
                if market is not None:
                    self.clock.add_iterator(market)
                    self.markets_recorder.restore_market_states(self.strategy_file_name, market)
                    if len(market.limit_orders) > 0:
                        if restore is False:
                            self.notify(f"Canceling dangling limit orders on {market.name}...")
                            await market.cancel_all(5.0)
                        else:
                            self.notify(f"Restored {len(market.limit_orders)} limit orders on {market.name}...")
            if self.strategy:
                self.clock.add_iterator(self.strategy)
            try:
                self._pmm_script_iterator = self.client_config_map.pmm_script_mode.get_iterator(
                    self.strategy_name, list(self.markets.values()), self.strategy
                )
            except ValueError as e:
                self.notify(f"Error: {e}")
            else:
                self.clock.add_iterator(self._pmm_script_iterator)
                self.notify(f"PMM script ({self.client_config_map.pmm_script_mode.pmm_script_file_path}) started.")
            self.strategy_task: asyncio.Task = safe_ensure_future(self._run_clock(), loop=self.ev_loop)
            self.notify(f"\n'{self.strategy_name}' strategy started.\n"
                        f"Run `status` command to query the progress.")
            self.logger().info("start command initiated.")

            if self._trading_required:
                self.kill_switch = self.client_config_map.kill_switch_mode.get_kill_switch(self)
                await self.wait_till_ready(self.kill_switch.start)
        except Exception as e:
            self.logger().error(str(e), exc_info=True)

    def _initialize_strategy(self, strategy_name: str):
        if self.is_current_strategy_script_strategy():
            self.start_script_strategy()
        else:
            start_strategy: Callable = get_strategy_starter_file(strategy_name)
            if strategy_name in settings.STRATEGIES:
                start_strategy(self)
            else:
                raise NotImplementedError

    async def confirm_oracle_conversion_rate(self,  # type: HummingbotApplication
                                             ) -> bool:
        try:
            result = False
            self.app.clear_input()
            self.placeholder_mode = True
            self.app.hide_input = True
            for pair in settings.rate_oracle_pairs:
                msg = await RateCommand.oracle_rate_msg(pair)
                self.notify("\nRate Oracle:\n" + msg)
            config = ConfigVar(key="confirm_oracle_use",
                               type_str="bool",
                               prompt="Please confirm to proceed if the above oracle source and rates are correct for "
                                      "this strategy (Yes/No)  >>> ",
                               required_if=lambda: True,
                               validator=lambda v: validate_bool(v))
            await self.prompt_a_config_legacy(config)
            if config.value:
                result = True
        except OracleRateUnavailable:
            self.notify("Oracle rate is not available.")
        finally:
            self.placeholder_mode = False
            self.app.hide_input = False
            self.app.change_prompt(prompt=">>> ")
        return result<|MERGE_RESOLUTION|>--- conflicted
+++ resolved
@@ -118,9 +118,6 @@
                         ["network", connector_details['network']],
                         ["wallet_address", connector_details['wallet_address']]
                     ]
-<<<<<<< HEAD
-                    await UserBalances.instance().update_exchange_balance(connector, self.client_config_map)
-=======
 
                     # check for API keys
                     chain: Chain = Chain.from_str(connector_details['chain'])
@@ -134,8 +131,7 @@
                         if self._gateway_monitor.current_status == Status.OFFLINE:
                             raise Exception("Lost contact with gateway after updating the config.")
 
-                    await UserBalances.instance().update_exchange_balance(connector)
->>>>>>> 30753abb
+                    await UserBalances.instance().update_exchange_balance(connector, self.client_config_map)
                     balances: List[str] = [
                         f"{str(PerformanceMetrics.smart_round(v, 8))} {k}"
                         for k, v in UserBalances.instance().all_balances(connector).items()
