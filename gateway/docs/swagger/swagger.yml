swagger: '2.0'

info:
  description: 'Gateway allows clients to interoperate with blockchains and DeFi protocols via a REST API. This allows for a language agnostic way to use official SDKs for blockchains.'
  version: '1.0.0'
  title: 'gateway'
  contact:
    email: 'dev@hummingbot.io'
  license:
    name: 'Apache 2.0'
    url: 'http://www.apache.org/licenses/LICENSE-2.0.html'

host: 'localhost:5000'

tags:
  - name: 'system'
    description: 'Get information about the currently running Gateway program'  
  - name: 'network'
    description: 'Get information about specific networks'
  - name: 'wallet'
    description: 'Manage private keys available for use in Gateway'
  - name: 'amm'
    description: 'Interact with AMM decentralized exchanges'
<<<<<<< HEAD
  - name: 'clob'
    description: 'Interact with CLOB decentralized exchanges'
=======
  - name: 'amm/liquidity'
    description: 'Interact with AMM LP contracts'
>>>>>>> f37e9a31
  - name: 'evm'
    description: 'Interact with EVM based blockchains'
  - name: 'solana'
    description: 'Interact with the Solana blockchain'
  - name: 'serum'
    description: 'Interact with Serum to operate on Solana blockchain'

schemes:
  - 'http'

externalDocs:
  description: 'Find out more about gateway'
  url: 'https://github.com/CoinAlpha/hummingbot'<|MERGE_RESOLUTION|>--- conflicted
+++ resolved
@@ -21,13 +21,10 @@
     description: 'Manage private keys available for use in Gateway'
   - name: 'amm'
     description: 'Interact with AMM decentralized exchanges'
-<<<<<<< HEAD
   - name: 'clob'
     description: 'Interact with CLOB decentralized exchanges'
-=======
   - name: 'amm/liquidity'
     description: 'Interact with AMM LP contracts'
->>>>>>> f37e9a31
   - name: 'evm'
     description: 'Interact with EVM based blockchains'
   - name: 'solana'
